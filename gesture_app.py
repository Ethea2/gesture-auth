--- conflicted
+++ resolved
@@ -3,7 +3,6 @@
 import cv2
 from PIL import Image, ImageTk
 import time
-from sklearn.ensemble import RandomForestClassifier
 
 from database import init_db
 from gesture_processor import GestureProcessor
@@ -24,136 +23,6 @@
         # Initialize database connection
         self.conn = init_db()
         
-<<<<<<< HEAD
-        # Add relative position features (distances between key landmarks)
-        relative_features = []
-        if len(landmarks) >= 21:  # Full hand landmarks
-            # Compute hand size for normalization
-            wrist = landmarks[0]
-            middle_tip = landmarks[12]
-            hand_size = np.sqrt((middle_tip.x - wrist.x)**2 + (middle_tip.y - wrist.y)**2 + (middle_tip.z - wrist.z)**2)
-            hand_size = max(hand_size, 0.001)  # Avoid division by zero
-            
-            # Compute distances between fingertips and wrist
-            fingertips = [landmarks[4], landmarks[8], landmarks[12], landmarks[16], landmarks[20]]
-            
-            for tip in fingertips:
-                # Distance from wrist to fingertip (normalized by hand size)
-                dist = np.sqrt((tip.x - wrist.x)**2 + (tip.y - wrist.y)**2 + (tip.z - wrist.z)**2)
-                relative_features.append(dist / hand_size)  # Normalized distance
-                
-            # Distances between adjacent fingertips (normalized)
-            for i in range(len(fingertips)-1):
-                tip1 = fingertips[i]
-                tip2 = fingertips[i+1]
-                dist = np.sqrt((tip1.x - tip2.x)**2 + (tip1.y - tip2.y)**2 + (tip1.z - tip2.z)**2)
-                relative_features.append(dist / hand_size)  # Normalized distance
-            
-            # Compute angles between fingers (these are naturally scale-invariant)
-            for i in range(1, 5):  # For each finger
-                base = landmarks[i*4+1]  # MCP joint
-                mid = landmarks[i*4+2]   # PIP joint
-                tip = landmarks[i*4+3]   # DIP joint
-                
-                # Calculate vectors
-                v1 = np.array([mid.x - base.x, mid.y - base.y, mid.z - base.z])
-                v2 = np.array([tip.x - mid.x, tip.y - mid.y, tip.z - mid.z])
-                
-                # Normalize vectors
-                v1_norm = np.linalg.norm(v1)
-                v2_norm = np.linalg.norm(v2)
-                
-                if v1_norm > 0 and v2_norm > 0:
-                    # Calculate angle
-                    cos_angle = np.dot(v1, v2) / (v1_norm * v2_norm)
-                    angle = np.arccos(np.clip(cos_angle, -1.0, 1.0))
-                    relative_features.append(angle)
-                    
-            # Add angles between fingers (more view-invariant features)
-            for i in range(1, 4):  # First three fingers
-                # Vector for current finger
-                base_current = landmarks[i*4+1]
-                tip_current = landmarks[i*4+3]
-                v_current = np.array([tip_current.x - base_current.x, 
-                                    tip_current.y - base_current.y,
-                                    tip_current.z - base_current.z])
-                
-                # Vector for next finger
-                base_next = landmarks[(i+1)*4+1]
-                tip_next = landmarks[(i+1)*4+3]
-                v_next = np.array([tip_next.x - base_next.x,
-                                tip_next.y - base_next.y,
-                                tip_next.z - base_next.z])
-                
-                # Calculate angle between fingers
-                v_current_norm = np.linalg.norm(v_current)
-                v_next_norm = np.linalg.norm(v_next)
-                
-                if v_current_norm > 0 and v_next_norm > 0:
-                    cos_angle = np.dot(v_current, v_next) / (v_current_norm * v_next_norm)
-                    angle = np.arccos(np.clip(cos_angle, -1.0, 1.0))
-                    relative_features.append(angle)
-        
-        # Combine all features
-        all_features = np.concatenate([np.array(basic_features, dtype=np.float32), 
-                                    np.array(relative_features, dtype=np.float32)])
-        
-        return all_features
-    
-    def augment_samples(self, features):
-        """Create slightly modified versions of samples to improve robustness"""
-        augmented_samples = []
-        augmented_samples.append(features)  # Original sample
-        
-        # Add small random noise to features
-        noise_scale = 0.01
-        noisy = features + np.random.normal(0, noise_scale, len(features))
-        augmented_samples.append(noisy)
-        
-        # Scale features slightly
-        scale_factor = np.random.uniform(0.95, 1.05, len(features))
-        scaled = features * scale_factor
-        augmented_samples.append(scaled)
-        
-        # Add small rotational variation (for angle features)
-        # Only modify the angle features which are in the latter part of the feature vector
-        if len(features) > 63:  # Assuming the first 63 features are position-based
-            rotated = features.copy()
-            angle_indices = range(63, len(features))
-            for idx in angle_indices:
-                if idx < len(features):
-                    rotated[idx] = features[idx] + np.random.normal(0, 0.05)
-            augmented_samples.append(rotated)
-        
-        return augmented_samples
-
-    def combine_landmarks(self, hand_landmarks):
-        combined_landmarks = []
-        if hand_landmarks:
-            for hand in hand_landmarks:
-                combined_landmarks.extend(hand.landmark)
-        return combined_landmarks
-
-    def register_user(self):
-        if not self.recording:
-            self.username = simpledialog.askstring("Input", "Enter username:")
-            if self.username:
-                # Show instructions before recording starts
-                messagebox.showinfo("Registration Instructions", 
-                                "For best recognition results:\n\n" +
-                                "1. Vary your hand position slightly for each repetition\n" +
-                                "2. Change the distance from the camera\n" +
-                                "3. Rotate your hand subtly between repetitions\n" +
-                                "4. Maintain the core gesture shape")
-                
-                self.recording = True
-                self.samples_count = 0 
-                self.current_samples = []
-                self.repetition_timer = time.time()
-                self.countdown_seconds = 5  
-                self.status_label.config(text=f"Repetition 1/5: Starting in {self.countdown_seconds} seconds...")
-                self.update_countdown()
-=======
         # Initialize components
         self.gesture_processor = GestureProcessor()
         self.model_manager = ModelManager()
@@ -170,7 +39,6 @@
         # GUI setup
         self.setup_gui()
         self.setup_camera()
->>>>>>> af26f2d7
 
     def setup_gui(self):
         """Setup the GUI based on mode"""
@@ -198,101 +66,6 @@
                                               font=("Arial", 12), bg="#2196F3", fg="white", padx=20)
             self.recognize_button.pack(side=tk.LEFT, padx=10)
             
-<<<<<<< HEAD
-            # Collect multiple samples during each repetition window
-            if elapsed_time < 5 and time.time() - self.last_sample_time > 0.2:  # Collect a sample every 0.2 seconds
-                features = self.extract_features(landmarks)
-                
-                # Add original sample
-                self.current_samples.append(features)
-                
-                # Add augmented samples
-                augmented = self.augment_samples(features)
-                for aug_sample in augmented[1:]:  # Skip the first one as it's the original
-                    self.current_samples.append(aug_sample)
-                    
-                self.last_sample_time = time.time()
-                # Display sample count
-                samples_in_current_repetition = len([s for s in self.current_samples if len(s) > 0])
-                self.status_label.config(text=f"Repetition {self.samples_count+1}/5: {self.countdown_seconds}s - Samples: {samples_in_current_repetition}")
-
-            elif elapsed_time >= 5:
-                self.samples_count += 1
-                self.repetition_timer = time.time()
-                
-                if self.samples_count < 5:
-                    self.countdown_seconds = 5  # Reset countdown to 5 seconds
-                    self.status_label.config(text=f"Repetition {self.samples_count+1}/5: {self.countdown_seconds} seconds remaining...")
-                    self.update_countdown()
-                    # Ask the user to vary their gesture slightly
-                    if self.samples_count == 1:
-                        messagebox.showinfo("Vary Gesture", "Please vary your hand position, angle, and distance from camera for each repetition to improve recognition.")
-                else:
-                    if len(self.current_samples) < self.min_samples_per_user:
-                        messagebox.showwarning("Warning", f"Only {len(self.current_samples)} samples collected. Registration might not be reliable.")
-                    
-                    self.save_user_data()
-                    self.recording = False
-                    self.status_label.config(text="Registration Complete!")
-                    messagebox.showinfo("Registration", f"Registration complete with {len(self.current_samples)} samples!")
-    def save_user_data(self):
-        cursor = self.conn.cursor()
-        cursor.execute("INSERT INTO users (username) VALUES (?)", (self.username,))
-        user_id = cursor.lastrowid
-
-        for sample in self.current_samples:
-            cursor.execute(
-                "INSERT INTO gesture_samples (user_id, feature_data) VALUES (?, ?)", 
-                (user_id, sample.tobytes())
-            )
-
-        self.conn.commit()
-        self.retrain_model()
-
-    def retrain_model(self):
-        cursor = self.conn.cursor()
-        cursor.execute(
-            """
-            SELECT users.user_id, gesture_samples.feature_data 
-            FROM users 
-            JOIN gesture_samples ON users.user_id = gesture_samples.user_id
-            """
-        )
-        data = cursor.fetchall()
-
-        if not data:
-            print("No training data available")
-            return
-        
-        users_samples = {}
-        for user_id, feature_data in data:
-            if user_id not in users_samples:
-                users_samples[user_id] = 0
-            users_samples[user_id] += 1
-        
-        # Check if we have enough samples per user
-        min_samples = min(users_samples.values()) if users_samples else 0
-        if min_samples < self.min_samples_per_user:
-            print(f"Warning: Some users have only {min_samples} samples, which may be insufficient")
-        
-        X = []
-        y = []
-        
-        # Process each sample
-        for sample in data:
-            user_id, feature_data = sample
-            try:
-                features = np.frombuffer(feature_data, dtype=np.float32)
-                if len(features) > 0:  # Make sure we have valid features
-                    X.append(features)
-                    y.append(user_id)
-            except Exception as e:
-                print(f"Error processing sample: {e}")
-        
-        if len(X) == 0:
-            print("Not enough valid samples to train model")
-            return
-=======
             # Settings button
             self.settings_button = tk.Button(button_frame, text="Settings", command=self.open_settings,
                                              font=("Arial", 12), bg="#FF9800", fg="white", padx=20)
@@ -302,7 +75,6 @@
             self.logger_button = tk.Button(button_frame, text="Access Logger", command=self.open_access_logger,
                                        font=("Arial", 12), bg="#9C27B0", fg="white", padx=20)
             self.logger_button.pack(side=tk.LEFT, padx=10)
->>>>>>> af26f2d7
             
             # Add the control panel at the bottom
             control_panel = self.control_panel.create()
@@ -317,80 +89,6 @@
                                  font=("Arial", 16, "bold"), fg="blue")
             info_label.pack()
             
-<<<<<<< HEAD
-            # Scale features
-            self.scaler = StandardScaler()
-            self.scaler.fit(X_processed)
-            joblib.dump(self.scaler, 'feature_scaler.joblib')
-            return
-                
-        # Continue with model training as before
-        # Find the most common feature length
-        feature_lengths = [len(features) for features in X]
-        common_length = max(set(feature_lengths), key=feature_lengths.count)
-        
-        # Pad or truncate features to common length
-        X_processed = []
-        for features in X:
-            if len(features) < common_length:
-                features = np.pad(features, (0, common_length - len(features)), mode='constant')
-            elif len(features) > common_length:
-                features = features[:common_length]
-            X_processed.append(features)
-        
-        X_processed = np.array(X_processed)
-        
-        # Scale features
-        self.scaler = StandardScaler()
-        X_scaled = self.scaler.fit_transform(X_processed)
-        
-        # Print diagnostics
-        print(f"Training model with {len(X_scaled)} samples from {len(set(y))} users")
-        print(f"Feature length: {common_length}")
-        
-        # Evaluate model with cross-validation 
-        # model = SVC(kernel='rbf', C=10.0, gamma='scale', probability=True)
-        if len(set(y)) > 1 and len(X_scaled) >= 10:
-            try:
-                # Use both SVC and RandomForest for comparison
-                svc_model = SVC(kernel='rbf', C=10.0, gamma='scale', probability=True)
-                rf_model = RandomForestClassifier(n_estimators=100, max_depth=None, n_jobs=-1)
-                
-                svc_scores = cross_val_score(svc_model, X_scaled, y, cv=min(5, len(set(y))), scoring='accuracy')
-                rf_scores = cross_val_score(rf_model, X_scaled, y, cv=min(5, len(set(y))), scoring='accuracy')
-                
-                print(f"SVC cross-validation accuracy: {np.mean(svc_scores):.2f} ± {np.std(svc_scores):.2f}")
-                print(f"RandomForest cross-validation accuracy: {np.mean(rf_scores):.2f} ± {np.std(rf_scores):.2f}")
-                
-                # Choose the better model
-                if np.mean(rf_scores) > np.mean(svc_scores):
-                    self.model = rf_model
-                    print("Using RandomForest classifier based on cross-validation")
-                    model_accuracy = np.mean(rf_scores)
-                else:
-                    self.model = svc_model
-                    print("Using SVC classifier based on cross-validation")
-                    model_accuracy = np.mean(svc_scores)
-                    
-                # Set confidence threshold based on model accuracy
-                self.confidence_threshold = min(0.9, max(0.6, 1.0 - 1.5 * (1.0 - model_accuracy)))
-                print(f"Setting confidence threshold to {self.confidence_threshold:.2f}")
-                
-                if model_accuracy < 0.7:
-                    print("Warning: Model accuracy is low. Consider collecting more varied samples.")
-                    messagebox.showwarning("Warning", "Recognition accuracy may be low. Try adding more varied samples for each gesture.")
-                    
-            except Exception as e:
-                print(f"Cross-validation error: {e}")
-                # Fallback to RandomForest if cross-validation fails
-                self.model = RandomForestClassifier(n_estimators=100, max_depth=None, n_jobs=-1)
-        else:
-            # If not enough data for cross-validation, use RandomForest as default
-            self.model = RandomForestClassifier(n_estimators=100, max_depth=None, n_jobs=-1)
-        
-        # Train the model
-        self.model.fit(X_scaled, y)
-=======
             instruction_label = tk.Label(info_frame, text="Place your hand in the detection box to authenticate", 
                                         font=("Arial", 12))
             instruction_label.pack(pady=5)
@@ -398,7 +96,6 @@
     def setup_camera(self):
         """Initialize camera and start video feed"""
         self.cap = cv2.VideoCapture(0)
->>>>>>> af26f2d7
         
         if not self.cap.isOpened():
             messagebox.showerror("Error", "Cannot access camera")
@@ -451,99 +148,6 @@
 
         self.root.after(10, self.update_video_feed)
 
-<<<<<<< HEAD
-    def process_recognition(self, landmarks):
-        if self.recognition_mode:
-            if self.model is None:
-                messagebox.showinfo("Recognition", "Model not yet trained. Please register at least two users first.")
-                self.recognition_mode = False
-                return
-                
-            try:
-                # Collect multiple samples for improved recognition
-                collected_features = []
-                
-                # Get features from current hand position
-                features = self.extract_features(landmarks)
-                collected_features.append(features)
-                
-                # Process each feature sample
-                predictions = []
-                confidences = []
-                
-                for features in collected_features:
-                    # Process features to match expected format
-                    if hasattr(self.model, 'n_features_in_'):
-                        expected_length = self.model.n_features_in_
-                    elif hasattr(self.model, 'support_vectors_') and len(self.model.support_vectors_) > 0:
-                        expected_length = len(self.model.support_vectors_[0])
-                    else:
-                        print("Cannot determine expected feature length from model")
-                        messagebox.showerror("Error", "Model not properly trained.")
-                        self.recognition_mode = False
-                        return
-                        
-                    # Pad or truncate features to match expected length
-                    if len(features) < expected_length:
-                        features = np.pad(features, (0, expected_length - len(features)), mode='constant')
-                    elif len(features) > expected_length:
-                        features = features[:expected_length]
-                    
-                    # Scale features
-                    features_scaled = self.scaler.transform([features])
-                        
-                    # Make prediction with probability
-                    if hasattr(self.model, 'predict_proba'):
-                        probabilities = self.model.predict_proba(features_scaled)[0]
-                        max_prob = np.max(probabilities)
-                        user_id = int(self.model.classes_[np.argmax(probabilities)])
-                        confidence = max_prob
-                    else:
-                        # Fallback if probabilities not available
-                        user_id = int(self.model.predict(features_scaled)[0])
-                        confidence = 1.0
-                        try:
-                            decision_values = self.model.decision_function(features_scaled)
-                            confidence = np.max(np.abs(decision_values)) / 10  # Scale to 0-1 range approximately
-                        except:
-                            pass
-                    
-                    predictions.append(user_id)
-                    confidences.append(confidence)
-                
-                # Use the prediction with highest confidence
-                best_idx = np.argmax(confidences)
-                user_id = predictions[best_idx]
-                confidence = confidences[best_idx]
-                
-                print(f"Recognition confidence: {confidence:.4f}, threshold: {self.confidence_threshold}")
-                    
-                if confidence >= self.confidence_threshold:
-                    cursor = self.conn.cursor()
-                    cursor.execute("SELECT username FROM users WHERE user_id = ?", (user_id,))
-                    result = cursor.fetchone()
-                    if result:
-                        username = result[0]
-                        # Log the successful access
-                        cursor.execute(
-                            "INSERT INTO access_logs (user_id, username, confidence) VALUES (?, ?, ?)",
-                            (user_id, username, confidence)
-                        )
-                        self.conn.commit()
-                        messagebox.showinfo("Recognition Result", f"Recognized user: {username}\nConfidence: {confidence:.2f}")
-                    else:
-                        messagebox.showerror("Error", f"User not found (ID: {user_id}).")
-                else:
-                    messagebox.showinfo("Recognition Result", f"Gesture not recognized with sufficient confidence. (Score: {confidence:.2f})")
-                    
-            except Exception as e:
-                import traceback
-                traceback.print_exc()  # Print the full traceback for debugging
-                print(f"Recognition error: {str(e)}")
-                messagebox.showerror("Error", f"Could not recognize gesture. Error: {str(e)}")
-            finally:
-                self.recognition_mode = False
-=======
     def add_overlay_info(self, frame, landmarks, all_hand_landmarks):
         """Add overlay information to the frame"""
         font = cv2.FONT_HERSHEY_SIMPLEX
@@ -596,7 +200,6 @@
             if username:
                 status_message = self.training_manager.start_registration(username)
                 self.status_label.config(text=status_message)
->>>>>>> af26f2d7
 
     def recognize_gesture(self):
         """Manual gesture recognition for training mode"""
